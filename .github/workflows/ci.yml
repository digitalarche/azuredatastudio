name: CI

on:
  push:
    branches:
      - master
      - release/*
  pull_request:
    branches:
      - master
      - release/*

jobs:
<<<<<<< HEAD
  linux:
    runs-on: ubuntu-latest
    env:
      CHILD_CONCURRENCY: "1"
      GITHUB_TOKEN: ${{ secrets.GITHUB_TOKEN }}
    steps:
    - uses: actions/checkout@v1
    # TODO: rename azure-pipelines/linux/xvfb.init to github-actions
    - run: |
        sudo apt-get update
        sudo apt-get install -y libxkbfile-dev pkg-config libsecret-1-dev libxss1 dbus xvfb libgtk-3-0 libkrb5-dev # {{SQL CARBON EDIT}} add kerberos dep
        sudo cp build/azure-pipelines/linux/xvfb.init /etc/init.d/xvfb
        sudo chmod +x /etc/init.d/xvfb
        sudo update-rc.d xvfb defaults
        sudo service xvfb start
      name: Setup Build Environment
    - uses: actions/setup-node@v1
      with:
        node-version: 10
    # TODO: cache node modules
    - run: yarn --frozen-lockfile
      name: Install Dependencies
    - run: yarn electron x64
      name: Download Electron
    - run: yarn gulp hygiene
      name: Run Hygiene Checks
    - run: yarn strict-vscode # {{SQL CARBON EDIT}} add step
      name: Run Strict Compile Options
    # - run: yarn monaco-compile-check {{SQL CARBON EDIT}} remove step
    #   name: Run Monaco Editor Checks
    - run: yarn valid-layers-check
      name: Run Valid Layers Checks
    - run: yarn compile
      name: Compile Sources
    # - run: yarn download-builtin-extensions {{SQL CARBON EDIT}} remove step
    #   name: Download Built-in Extensions
    - run: DISPLAY=:10 ./scripts/test.sh --tfs "Unit Tests"
      name: Run Unit Tests
    # - run: DISPLAY=:10 ./scripts/test-integration.sh --tfs "Integration Tests" {{SQL CARBON EDIT}} remove step
    #   name: Run Integration Tests
=======
  # linux:
  #   runs-on: ubuntu-latest
  #   env:
  #     CHILD_CONCURRENCY: "1"
  #     GITHUB_TOKEN: ${{ secrets.GITHUB_TOKEN }}
  #   steps:
  #   - uses: actions/checkout@v1
  #   # TODO: rename azure-pipelines/linux/xvfb.init to github-actions
  #   - run: |
  #       sudo apt-get update
  #       sudo apt-get install -y libxkbfile-dev pkg-config libsecret-1-dev libxss1 dbus xvfb libgtk-3-0 libkrb5-dev # {{SQL CARBON EDIT}} add kerberos dep
  #       sudo cp build/azure-pipelines/linux/xvfb.init /etc/init.d/xvfb
  #       sudo chmod +x /etc/init.d/xvfb
  #       sudo update-rc.d xvfb defaults
  #       sudo service xvfb start
  #     name: Setup Build Environment
  #   - uses: actions/setup-node@v1
  #     with:
  #       node-version: 10
  #   # TODO: cache node modules
  #   - run: yarn --frozen-lockfile
  #     name: Install Dependencies
  #   - run: yarn electron x64
  #     name: Download Electron
  #   - run: yarn gulp hygiene
  #     name: Run Hygiene Checks
  #   - run: yarn strict-null-check # {{SQL CARBON EDIT}} add step
  #     name: Run Strict Null Check
  #   # - run: yarn monaco-compile-check {{SQL CARBON EDIT}} remove step
  #   #   name: Run Monaco Editor Checks
  #   - run: yarn valid-layers-check
  #     name: Run Valid Layers Checks
  #   - run: yarn compile
  #     name: Compile Sources
  #   # - run: yarn download-builtin-extensions {{SQL CARBON EDIT}} remove step
  #   #   name: Download Built-in Extensions
  #   - run: DISPLAY=:10 ./scripts/test.sh --tfs "Unit Tests"
  #     name: Run Unit Tests
  #   # - run: DISPLAY=:10 ./scripts/test-integration.sh --tfs "Integration Tests" {{SQL CARBON EDIT}} remove step
  #   #   name: Run Integration Tests
>>>>>>> f49fe59e

  windows:
    runs-on: windows-2016
    env:
      CHILD_CONCURRENCY: "1"
      GITHUB_TOKEN: ${{ secrets.GITHUB_TOKEN }}
    steps:
    - uses: actions/checkout@v1
    - uses: actions/setup-node@v1
      with:
        node-version: 10
    - uses: actions/setup-python@v1
      with:
        python-version: '2.x'
    - run: yarn --frozen-lockfile
      name: Install Dependencies
    - run: yarn electron
      name: Download Electron
    - run: yarn gulp hygiene
      name: Run Hygiene Checks
    - run: yarn strict-vscode # {{SQL CARBON EDIT}} add step
      name: Run Strict Compile Options
    # - run: yarn monaco-compile-check {{SQL CARBON EDIT}} remove step
    #   name: Run Monaco Editor Checks
    - run: yarn valid-layers-check
      name: Run Valid Layers Checks
    - run: yarn compile
      name: Compile Sources
    # - run: yarn download-builtin-extensions {{SQL CARBON EDIT}} remove step
    #   name: Download Built-in Extensions
    - run: .\scripts\test.bat --tfs "Unit Tests"
      name: Run Unit Tests
    # - run: .\scripts\test-integration.bat --tfs "Integration Tests" {{SQL CARBON EDIT}} remove step
    #   name: Run Integration Tests

  darwin:
    runs-on: macos-latest
    env:
      CHILD_CONCURRENCY: "1"
      GITHUB_TOKEN: ${{ secrets.GITHUB_TOKEN }}
    steps:
    - uses: actions/checkout@v1
    - uses: actions/setup-node@v1
      with:
        node-version: 10
    - run: yarn --frozen-lockfile
      name: Install Dependencies
    - run: yarn electron x64
      name: Download Electron
    - run: yarn gulp hygiene
      name: Run Hygiene Checks
    - run: yarn strict-vscode # {{SQL CARBON EDIT}} add step
      name: Run Strict Compile Options
    # - run: yarn monaco-compile-check {{SQL CARBON EDIT}} remove step
    #   name: Run Monaco Editor Checks
    - run: yarn valid-layers-check
      name: Run Valid Layers Checks
    - run: yarn compile
      name: Compile Sources
    # - run: yarn download-builtin-extensions {{SQL CARBON EDIT}} remove step
    #   name: Download Built-in Extensions
    - run: ./scripts/test.sh --tfs "Unit Tests"
      name: Run Unit Tests
    # - run: ./scripts/test-integration.sh --tfs "Integration Tests" {{SQL CARBON EDIT}} remove step
    #   name: Run Integration Tests<|MERGE_RESOLUTION|>--- conflicted
+++ resolved
@@ -11,48 +11,6 @@
       - release/*
 
 jobs:
-<<<<<<< HEAD
-  linux:
-    runs-on: ubuntu-latest
-    env:
-      CHILD_CONCURRENCY: "1"
-      GITHUB_TOKEN: ${{ secrets.GITHUB_TOKEN }}
-    steps:
-    - uses: actions/checkout@v1
-    # TODO: rename azure-pipelines/linux/xvfb.init to github-actions
-    - run: |
-        sudo apt-get update
-        sudo apt-get install -y libxkbfile-dev pkg-config libsecret-1-dev libxss1 dbus xvfb libgtk-3-0 libkrb5-dev # {{SQL CARBON EDIT}} add kerberos dep
-        sudo cp build/azure-pipelines/linux/xvfb.init /etc/init.d/xvfb
-        sudo chmod +x /etc/init.d/xvfb
-        sudo update-rc.d xvfb defaults
-        sudo service xvfb start
-      name: Setup Build Environment
-    - uses: actions/setup-node@v1
-      with:
-        node-version: 10
-    # TODO: cache node modules
-    - run: yarn --frozen-lockfile
-      name: Install Dependencies
-    - run: yarn electron x64
-      name: Download Electron
-    - run: yarn gulp hygiene
-      name: Run Hygiene Checks
-    - run: yarn strict-vscode # {{SQL CARBON EDIT}} add step
-      name: Run Strict Compile Options
-    # - run: yarn monaco-compile-check {{SQL CARBON EDIT}} remove step
-    #   name: Run Monaco Editor Checks
-    - run: yarn valid-layers-check
-      name: Run Valid Layers Checks
-    - run: yarn compile
-      name: Compile Sources
-    # - run: yarn download-builtin-extensions {{SQL CARBON EDIT}} remove step
-    #   name: Download Built-in Extensions
-    - run: DISPLAY=:10 ./scripts/test.sh --tfs "Unit Tests"
-      name: Run Unit Tests
-    # - run: DISPLAY=:10 ./scripts/test-integration.sh --tfs "Integration Tests" {{SQL CARBON EDIT}} remove step
-    #   name: Run Integration Tests
-=======
   # linux:
   #   runs-on: ubuntu-latest
   #   env:
@@ -79,8 +37,8 @@
   #     name: Download Electron
   #   - run: yarn gulp hygiene
   #     name: Run Hygiene Checks
-  #   - run: yarn strict-null-check # {{SQL CARBON EDIT}} add step
-  #     name: Run Strict Null Check
+    # - run: yarn strict-vscode # {{SQL CARBON EDIT}} add step
+    #   name: Run Strict Compile Options
   #   # - run: yarn monaco-compile-check {{SQL CARBON EDIT}} remove step
   #   #   name: Run Monaco Editor Checks
   #   - run: yarn valid-layers-check
@@ -93,7 +51,6 @@
   #     name: Run Unit Tests
   #   # - run: DISPLAY=:10 ./scripts/test-integration.sh --tfs "Integration Tests" {{SQL CARBON EDIT}} remove step
   #   #   name: Run Integration Tests
->>>>>>> f49fe59e
 
   windows:
     runs-on: windows-2016
