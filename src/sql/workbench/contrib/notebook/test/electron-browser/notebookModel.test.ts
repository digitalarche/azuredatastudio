/*---------------------------------------------------------------------------------------------
 *  Copyright (c) Microsoft Corporation. All rights reserved.
 *  Licensed under the Source EULA. See License.txt in the project root for license information.
 *--------------------------------------------------------------------------------------------*/

import * as TypeMoq from 'typemoq';
import { nb } from 'azdata';
import * as assert from 'assert';

import { INotificationService } from 'vs/platform/notification/common/notification';
import { TestNotificationService } from 'vs/platform/notification/test/common/testNotificationService';
import { URI } from 'vs/base/common/uri';

import { NotebookManagerStub } from 'sql/workbench/contrib/notebook/test/stubs';
import { NotebookModel } from 'sql/workbench/contrib/notebook/browser/models/notebookModel';
import { ModelFactory } from 'sql/workbench/contrib/notebook/browser/models/modelFactory';
<<<<<<< HEAD
import { IClientSession, INotebookModelOptions, NotebookContentChange, ICellModel, IContentManager } from 'sql/workbench/contrib/notebook/browser/models/modelInterfaces';
=======
import { IClientSession, INotebookModelOptions, NotebookContentChange, IClientSessionOptions } from 'sql/workbench/contrib/notebook/browser/models/modelInterfaces';
>>>>>>> 7ecb6b44
import { ClientSession } from 'sql/workbench/contrib/notebook/browser/models/clientSession';
import { CellTypes, NotebookChangeType } from 'sql/workbench/contrib/notebook/common/models/contracts';
import { Deferred } from 'sql/base/common/promise';
import { Memento } from 'vs/workbench/common/memento';
import { Emitter } from 'vs/base/common/event';
import { TestCapabilitiesService } from 'sql/platform/capabilities/test/common/testCapabilitiesService';
import { ICapabilitiesService } from 'sql/platform/capabilities/common/capabilitiesService';
import { TestStorageService } from 'vs/workbench/test/workbenchTestServices';
import { IInstantiationService } from 'vs/platform/instantiation/common/instantiation';
import { InstantiationService } from 'vs/platform/instantiation/common/instantiationService';
import { ServiceCollection } from 'vs/platform/instantiation/common/serviceCollection';
import { NullLogService } from 'vs/platform/log/common/log';
import { TestConnectionManagementService } from 'sql/platform/connection/test/common/testConnectionManagementService';
import { isUndefinedOrNull } from 'vs/base/common/types';
import { assign } from 'vs/base/common/objects';
<<<<<<< HEAD
import { Schemas } from 'vs/base/common/network';
import { IStandardKernelWithProvider } from 'sql/workbench/contrib/notebook/browser/models/notebookUtils';
=======
import { NotebookEditorContentManager } from 'sql/workbench/contrib/notebook/browser/models/notebookInput';
import { SessionManager } from 'sql/workbench/services/notebook/browser/sessionManager';
>>>>>>> 7ecb6b44

let expectedNotebookContent: nb.INotebookContents = {
	cells: [{
		cell_type: CellTypes.Code,
		source: ['insert into t1 values (c1, c2)'],
		metadata: { language: 'python' },
		execution_count: 1
	}, {
		cell_type: CellTypes.Markdown,
		source: ['I am *markdown*'],
		metadata: { language: 'python' },
		execution_count: 1
	}],
	metadata: {
		kernelspec: {
			name: 'mssql',
			language: 'sql'
		}
	},
	nbformat: 4,
	nbformat_minor: 5
};

let expectedNotebookContentOneCell: nb.INotebookContents = {
	cells: [{
		cell_type: CellTypes.Code,
		source: ['insert into t1 values (c1, c2)'],
		metadata: { language: 'python' },
		execution_count: 1
	}],
	metadata: {
		kernelspec: {
			name: 'mssql',
			language: 'sql'
		}
	},
	nbformat: 4,
	nbformat_minor: 5
};

let defaultUri = URI.file('/some/path.ipynb');

let mockClientSession: TypeMoq.Mock<IClientSession>;
let clientSessionOptions: IClientSessionOptions;
let sessionReady: Deferred<void>;
let mockModelFactory: TypeMoq.Mock<ModelFactory>;
let notificationService: TypeMoq.Mock<INotificationService>;
let capabilitiesService: TypeMoq.Mock<ICapabilitiesService>;
let instantiationService: IInstantiationService;

suite('NotebookModel', function (): void {
	let notebookManagers = [new NotebookManagerStub()];
	let mockSessionManager: TypeMoq.Mock<nb.SessionManager>;
	let memento: TypeMoq.Mock<Memento>;
	let queryConnectionService: TypeMoq.Mock<TestConnectionManagementService>;
	let defaultModelOptions: INotebookModelOptions;
	const logService = new NullLogService();
	setup(() => {
		mockSessionManager = TypeMoq.Mock.ofType(SessionManager);
		notebookManagers[0].sessionManager = mockSessionManager.object;
		sessionReady = new Deferred<void>();
		notificationService = TypeMoq.Mock.ofType(TestNotificationService, TypeMoq.MockBehavior.Loose);
		capabilitiesService = TypeMoq.Mock.ofType(TestCapabilitiesService);
		memento = TypeMoq.Mock.ofType(Memento, TypeMoq.MockBehavior.Loose, '');
		memento.setup(x => x.getMemento(TypeMoq.It.isAny())).returns(() => void 0);
		queryConnectionService = TypeMoq.Mock.ofType(TestConnectionManagementService, TypeMoq.MockBehavior.Loose, memento.object, undefined, new TestStorageService());
		queryConnectionService.callBase = true;
		let serviceCollection = new ServiceCollection();
		instantiationService = new InstantiationService(serviceCollection, true);
		defaultModelOptions = {
			notebookUri: defaultUri,
			factory: new ModelFactory(instantiationService),
			notebookManagers,
			contentManager: undefined,
			notificationService: notificationService.object,
			connectionService: queryConnectionService.object,
			providerId: 'SQL',
			cellMagicMapper: undefined,
			defaultKernel: undefined,
			layoutChanged: undefined,
			capabilitiesService: capabilitiesService.object
		};
		clientSessionOptions = {
			notebookManager: defaultModelOptions.notebookManagers[0],
			notebookUri: defaultModelOptions.notebookUri,
			notificationService: notificationService.object,
			kernelSpec: defaultModelOptions.defaultKernel
		};
		mockClientSession = TypeMoq.Mock.ofType(ClientSession, undefined, clientSessionOptions);
		mockClientSession.setup(c => c.initialize()).returns(() => {
			return Promise.resolve();
		});
		mockClientSession.setup(c => c.ready).returns(() => sessionReady.promise);
		mockModelFactory = TypeMoq.Mock.ofType(ModelFactory);
		mockModelFactory.callBase = true;
		mockModelFactory.setup(f => f.createClientSession(TypeMoq.It.isAny())).returns(() => {
			return mockClientSession.object;
		});
	});

	test('Should create no cells if model has no contents', async function (): Promise<void> {
		// Given an empty notebook
		let emptyNotebook: nb.INotebookContents = {
			cells: [],
			metadata: {
				kernelspec: {
					name: 'mssql',
					language: 'sql'
				}
			},
			nbformat: 4,
			nbformat_minor: 5
		};

		let mockContentManager = TypeMoq.Mock.ofType(NotebookEditorContentManager);
		mockContentManager.setup(c => c.loadContent()).returns(() => Promise.resolve(emptyNotebook));
		defaultModelOptions.contentManager = mockContentManager.object;
		// When I initialize the model
		let model = new NotebookModel(defaultModelOptions, undefined, logService, undefined, undefined);
		await model.loadContents();

		// Then I expect to have 0 code cell as the contents
		assert.equal(model.cells.length, 0);
		// And Trust should be false by default
		assert(!model.trustedMode);
	});

	test('Should use trusted state set in model load', async function (): Promise<void> {
		// Given a notebook
		let mockContentManager = TypeMoq.Mock.ofType(NotebookEditorContentManager);
		mockContentManager.setup(c => c.loadContent()).returns(() => Promise.resolve(expectedNotebookContent));
		defaultModelOptions.contentManager = mockContentManager.object;
		// When I initialize the model
		let model = new NotebookModel(defaultModelOptions, undefined, logService, undefined, undefined);
		await model.loadContents(true);
		await model.requestModelLoad();

		// Then Trust should be true
		assert(model.trustedMode);
	});

<<<<<<< HEAD
	test('Should set trustedMode for cells when changing model trustedMode', async function (): Promise<void> {
		let testContentManager = new class implements IContentManager {
			public loadContent(): Promise<nb.INotebookContents> {
				return Promise.resolve(expectedNotebookContent);
			}
		};
		let testOptions = Object.assign({}, defaultModelOptions);
		testOptions.contentManager = testContentManager;

		let model = new NotebookModel(testOptions, undefined, logService, undefined, undefined);
		await model.loadContents(false);
		await model.requestModelLoad();

		assert(model.cells && model.cells.length > 0, 'No model cells were loaded');

		assert(!model.trustedMode);
		model.cells.forEach(cell => {
			assert(!cell.trustedMode);
		});

		model.trustedMode = true;
		assert(model.trustedMode);
		model.cells.forEach(cell => {
			assert(cell.trustedMode);
		});
	});

	// test('Should throw if model load fails', async function(): Promise<void> {
	// 	// Given a call to get Contents fails
	// 	let error = new Error('File not found');
	// 	let mockContentManager = TypeMoq.Mock.ofType(LocalContentManager);
	// 	mockContentManager.setup(c => c.getNotebookContents(TypeMoq.It.isAny())).throws(error);
	// 	notebookManagers[0].contentManager = mockContentManager.object;

	// 	// When I initalize the model
	// 	// Then it should throw
	// 	let model = new NotebookModel(defaultModelOptions);
	// 	should(model.inErrorState).be.false();
	// 	await testUtils.assertThrowsAsync(() => model.requestModelLoad(), error.message);
	// 	should(model.inErrorState).be.true();
	// });

	// test('Should convert cell info to CellModels', async function(): Promise<void> {
	// 	// Given a notebook with 2 cells
	// 	let mockContentManager = TypeMoq.Mock.ofType(LocalContentManager);
	// 	mockContentManager.setup(c => c.getNotebookContents(TypeMoq.It.isAny())).returns(() => Promise.resolve(expectedNotebookContent));
	// 	notebookManagers[0].contentManager = mockContentManager.object;

	// 	// When I initalize the model
	// 	let model = new NotebookModel(defaultModelOptions);
	// 	await model.requestModelLoad();

	// 	// Then I expect all cells to be in the model
	// 	should(model.cells).have.length(2);
	// 	should(model.cells[0].source).be.equal(expectedNotebookContent.cells[0].source);
	// 	should(model.cells[1].source).be.equal(expectedNotebookContent.cells[1].source);
	// });

	// test('Should load contents but then go to error state if client session startup fails', async function(): Promise<void> {
	// 	let mockContentManager = TypeMoq.Mock.ofType(LocalContentManager);
	// 	mockContentManager.setup(c => c.getNotebookContents(TypeMoq.It.isAny())).returns(() => Promise.resolve(expectedNotebookContentOneCell));
	// 	notebookManagers[0].contentManager = mockContentManager.object;

	// 	// Given I have a session that fails to start
	// 	mockClientSession.setup(c => c.isInErrorState).returns(() => true);
	// 	mockClientSession.setup(c => c.errorMessage).returns(() => 'Error');
	// 	sessionReady.resolve();
	// 	let sessionFired = false;

	// 	let options: INotebookModelOptions = Object.assign({}, defaultModelOptions, <Partial<INotebookModelOptions>> {
	// 		factory: mockModelFactory.object
	// 	});
	// 	let model = new NotebookModel(options);
	// 	model.onClientSessionReady((session) => sessionFired = true);
	// 	await model.requestModelLoad();
	// 	model.startSession(notebookManagers[0]);

	// 	// Then I expect load to succeed
	// 	shouldHaveOneCell(model);
	// 	should(model.clientSession).not.be.undefined();
	// 	// but on server load completion I expect error state to be set
	// 	// Note: do not expect serverLoad event to throw even if failed
	// 	await model.sessionLoadFinished;
	// 	should(model.inErrorState).be.true();
	// 	should(sessionFired).be.false();
	// });
=======
	test('Should throw if model load fails', async function (): Promise<void> {
		// Given a call to get Contents fails
		let error = new Error('File not found');
		let mockContentManager = TypeMoq.Mock.ofType(NotebookEditorContentManager);
		mockContentManager.setup(c => c.loadContent()).returns(() => Promise.reject(error));//.throws(error);
		defaultModelOptions.contentManager = mockContentManager.object;

		// When I initalize the model
		// Then it should throw
		let model = new NotebookModel(defaultModelOptions, undefined, logService, undefined, undefined);
		assert.equal(model.inErrorState, false);
		await assert.rejects(async () => { await model.loadContents(); });
		assert.equal(model.inErrorState, true);
	});

	test('Should convert cell info to CellModels', async function (): Promise<void> {
		// Given a notebook with 2 cells
		let mockContentManager = TypeMoq.Mock.ofType(NotebookEditorContentManager);
		mockContentManager.setup(c => c.loadContent()).returns(() => Promise.resolve(expectedNotebookContent));
		defaultModelOptions.contentManager = mockContentManager.object;

		// When I initalize the model
		let model = new NotebookModel(defaultModelOptions, undefined, logService, undefined, undefined);
		await model.loadContents();

		// Then I expect all cells to be in the model
		assert.equal(model.cells.length, 2);
		assert.deepEqual(model.cells[0].source, expectedNotebookContent.cells[0].source);
		assert.deepEqual(model.cells[1].source, expectedNotebookContent.cells[1].source);
	});

	test('Should load contents but then go to error state if client session startup fails', async function (): Promise<void> {
		let mockContentManager = TypeMoq.Mock.ofType(NotebookEditorContentManager);
		mockContentManager.setup(c => c.loadContent()).returns(() => Promise.resolve(expectedNotebookContentOneCell));
		defaultModelOptions.contentManager = mockContentManager.object;

		// Given I have a session that fails to start
		mockClientSession.setup(c => c.isInErrorState).returns(() => true);
		mockClientSession.setup(c => c.errorMessage).returns(() => 'Error');
		sessionReady.resolve();
		let sessionFired = false;

		let model = new NotebookModel(defaultModelOptions, undefined, logService, undefined, undefined);
		model.onClientSessionReady((session) => sessionFired = true);
		await model.loadContents();
		await model.requestModelLoad();
		// starting client session fails at startSessionInstance due to:
		// Cannot set property 'defaultKernelLoaded' of undefined
		await assert.rejects(async () => { await model.startSession(notebookManagers[0]); });
		// Then I expect load to succeed
		assert.equal(model.cells.length, 1);
		assert(model.clientSession);
		// but on server load completion I expect error state to be set
		// Note: do not expect serverLoad event to throw even if failed
		await model.sessionLoadFinished;
		assert.equal(model.inErrorState, false);
		assert.equal(sessionFired, false);
	});
>>>>>>> 7ecb6b44

	test('Should not be in error state if client session initialization succeeds', async function (): Promise<void> {
		let mockContentManager = TypeMoq.Mock.ofType(NotebookEditorContentManager);
		mockContentManager.setup(c => c.loadContent()).returns(() => Promise.resolve(expectedNotebookContent));
		defaultModelOptions.contentManager = mockContentManager.object;
		let kernelChangedEmitter: Emitter<nb.IKernelChangedArgs> = new Emitter<nb.IKernelChangedArgs>();
		let statusChangedEmitter: Emitter<nb.ISession> = new Emitter<nb.ISession>();

		mockClientSession.setup(c => c.isInErrorState).returns(() => false);
		mockClientSession.setup(c => c.isReady).returns(() => true);
		mockClientSession.setup(c => c.kernelChanged).returns(() => kernelChangedEmitter.event);
		mockClientSession.setup(c => c.statusChanged).returns(() => statusChangedEmitter.event);

		queryConnectionService.setup(c => c.getActiveConnections(TypeMoq.It.isAny())).returns(() => null);

		sessionReady.resolve();
		let actualSession: IClientSession = undefined;

		let options: INotebookModelOptions = assign({}, defaultModelOptions, <Partial<INotebookModelOptions>>{
			factory: mockModelFactory.object
		});
		let model = new NotebookModel(options, undefined, logService, undefined, undefined);
		model.onClientSessionReady((session) => actualSession = session);
		await model.requestModelLoad();

		await model.startSession(notebookManagers[0]);

		// Then I expect load to succeed
		assert(!isUndefinedOrNull(model.clientSession));
		// but on server load completion I expect error state to be set
		// Note: do not expect serverLoad event to throw even if failed
		await model.sessionLoadFinished;
		assert.equal(model.inErrorState, false);
		assert.deepEqual(actualSession, mockClientSession.object);
		assert.deepEqual(model.clientSession, mockClientSession.object);
	});

	test('Should sanitize kernel display name when IP is included', async function (): Promise<void> {
		let model = new NotebookModel(defaultModelOptions, undefined, logService, undefined, undefined);
		let displayName = 'PySpark (1.1.1.1)';
		let sanitizedDisplayName = model.sanitizeDisplayName(displayName);
		assert.equal(sanitizedDisplayName, 'PySpark');
	});

	test('Should sanitize kernel display name properly when IP is not included', async function (): Promise<void> {
		let model = new NotebookModel(defaultModelOptions, undefined, logService, undefined, undefined);
		let displayName = 'PySpark';
		let sanitizedDisplayName = model.sanitizeDisplayName(displayName);
		assert.equal(sanitizedDisplayName, 'PySpark');
	});

	test('Should notify on trust set', async function () {
		// Given a notebook that's been loaded
		let mockContentManager = TypeMoq.Mock.ofType(NotebookEditorContentManager);
		mockContentManager.setup(c => c.loadContent()).returns(() => Promise.resolve(expectedNotebookContent));
		defaultModelOptions.contentManager = mockContentManager.object;
		let model = new NotebookModel(defaultModelOptions, undefined, logService, undefined, undefined);
		await model.requestModelLoad();

		let actualChanged: NotebookContentChange;
		model.contentChanged((changed) => actualChanged = changed);
		// When I change trusted state
		model.trustedMode = true;

		// Then content changed notification should be sent
		assert(model.trustedMode);
		assert(!isUndefinedOrNull(actualChanged));
		assert.equal(actualChanged.changeType, NotebookChangeType.TrustChanged);
	});

	test('Getters and setters', async function () {
		let model = new NotebookModel(defaultModelOptions, undefined, logService, undefined, undefined);

		assert.strictEqual(model.notebookOptions, defaultModelOptions);

		assert.strictEqual(model.notebookUri, defaultModelOptions.notebookUri);
		let testUri = URI.from({ scheme: Schemas.untitled, path: 'TestPath' });
		model.notebookUri = testUri;
		assert.strictEqual(model.notebookUri, testUri);

		assert.strictEqual(model.defaultKernel, defaultModelOptions.defaultKernel);

		assert.strictEqual(model.providerId, defaultModelOptions.providerId);

		assert(model.isSessionReady === false);

		assert.strictEqual(model.context, undefined);

		// Events
		assert(model.kernelChanged !== undefined);
		assert(model.kernelsChanged !== undefined);
		assert(model.layoutChanged !== undefined);
		assert(model.contextsChanged !== undefined);
		assert(model.contextsLoading !== undefined);
		assert(model.onError !== undefined);
		assert(model.onClientSessionReady !== undefined);
		assert(model.onProviderIdChange !== undefined);
		assert(model.onValidConnectionSelected !== undefined);
		assert(model.onActiveCellChanged !== undefined);

		// Active cell
		let testCell = <ICellModel>{
			id: 'TestId',
			cellUri: testUri
		};
		model.activeCell = testCell;
		assert.strictEqual(model.activeCell, testCell);

		// Standard kernels
		let testStandardKernels: IStandardKernelWithProvider[] = [{
			name: 'testName',
			displayName: 'testDisplayName',
			connectionProviderIds: ['testId1', 'testId2'],
			notebookProvider: 'testProvider'
		}];
		model.standardKernels = testStandardKernels;
		assert.deepStrictEqual(model.standardKernels, testStandardKernels);

		let kernelDisplayNames = model.standardKernelsDisplayName();
		assert.deepStrictEqual(kernelDisplayNames, [testStandardKernels[0].displayName]);

		// Connection provider IDs
		let providerIDs = model.getApplicableConnectionProviderIds(testStandardKernels[0].displayName);
		assert.deepStrictEqual(providerIDs, testStandardKernels[0].connectionProviderIds);

		assert.deepStrictEqual(model.getApplicableConnectionProviderIds(undefined), []);

		// Notebook manager
		// model.notebookManagers
		// model.notebookManager
		// model.getNotebookManager()
		// model.hasServerManager

		// Specs
		// model.specs
	});
});<|MERGE_RESOLUTION|>--- conflicted
+++ resolved
@@ -14,11 +14,7 @@
 import { NotebookManagerStub } from 'sql/workbench/contrib/notebook/test/stubs';
 import { NotebookModel } from 'sql/workbench/contrib/notebook/browser/models/notebookModel';
 import { ModelFactory } from 'sql/workbench/contrib/notebook/browser/models/modelFactory';
-<<<<<<< HEAD
-import { IClientSession, INotebookModelOptions, NotebookContentChange, ICellModel, IContentManager } from 'sql/workbench/contrib/notebook/browser/models/modelInterfaces';
-=======
-import { IClientSession, INotebookModelOptions, NotebookContentChange, IClientSessionOptions } from 'sql/workbench/contrib/notebook/browser/models/modelInterfaces';
->>>>>>> 7ecb6b44
+import { IClientSession, INotebookModelOptions, NotebookContentChange, IClientSessionOptions, ICellModel, IContentManager } from 'sql/workbench/contrib/notebook/browser/models/modelInterfaces';
 import { ClientSession } from 'sql/workbench/contrib/notebook/browser/models/clientSession';
 import { CellTypes, NotebookChangeType } from 'sql/workbench/contrib/notebook/common/models/contracts';
 import { Deferred } from 'sql/base/common/promise';
@@ -34,13 +30,10 @@
 import { TestConnectionManagementService } from 'sql/platform/connection/test/common/testConnectionManagementService';
 import { isUndefinedOrNull } from 'vs/base/common/types';
 import { assign } from 'vs/base/common/objects';
-<<<<<<< HEAD
 import { Schemas } from 'vs/base/common/network';
 import { IStandardKernelWithProvider } from 'sql/workbench/contrib/notebook/browser/models/notebookUtils';
-=======
 import { NotebookEditorContentManager } from 'sql/workbench/contrib/notebook/browser/models/notebookInput';
 import { SessionManager } from 'sql/workbench/services/notebook/browser/sessionManager';
->>>>>>> 7ecb6b44
 
 let expectedNotebookContent: nb.INotebookContents = {
 	cells: [{
@@ -182,7 +175,6 @@
 		assert(model.trustedMode);
 	});
 
-<<<<<<< HEAD
 	test('Should set trustedMode for cells when changing model trustedMode', async function (): Promise<void> {
 		let testContentManager = new class implements IContentManager {
 			public loadContent(): Promise<nb.INotebookContents> {
@@ -210,66 +202,6 @@
 		});
 	});
 
-	// test('Should throw if model load fails', async function(): Promise<void> {
-	// 	// Given a call to get Contents fails
-	// 	let error = new Error('File not found');
-	// 	let mockContentManager = TypeMoq.Mock.ofType(LocalContentManager);
-	// 	mockContentManager.setup(c => c.getNotebookContents(TypeMoq.It.isAny())).throws(error);
-	// 	notebookManagers[0].contentManager = mockContentManager.object;
-
-	// 	// When I initalize the model
-	// 	// Then it should throw
-	// 	let model = new NotebookModel(defaultModelOptions);
-	// 	should(model.inErrorState).be.false();
-	// 	await testUtils.assertThrowsAsync(() => model.requestModelLoad(), error.message);
-	// 	should(model.inErrorState).be.true();
-	// });
-
-	// test('Should convert cell info to CellModels', async function(): Promise<void> {
-	// 	// Given a notebook with 2 cells
-	// 	let mockContentManager = TypeMoq.Mock.ofType(LocalContentManager);
-	// 	mockContentManager.setup(c => c.getNotebookContents(TypeMoq.It.isAny())).returns(() => Promise.resolve(expectedNotebookContent));
-	// 	notebookManagers[0].contentManager = mockContentManager.object;
-
-	// 	// When I initalize the model
-	// 	let model = new NotebookModel(defaultModelOptions);
-	// 	await model.requestModelLoad();
-
-	// 	// Then I expect all cells to be in the model
-	// 	should(model.cells).have.length(2);
-	// 	should(model.cells[0].source).be.equal(expectedNotebookContent.cells[0].source);
-	// 	should(model.cells[1].source).be.equal(expectedNotebookContent.cells[1].source);
-	// });
-
-	// test('Should load contents but then go to error state if client session startup fails', async function(): Promise<void> {
-	// 	let mockContentManager = TypeMoq.Mock.ofType(LocalContentManager);
-	// 	mockContentManager.setup(c => c.getNotebookContents(TypeMoq.It.isAny())).returns(() => Promise.resolve(expectedNotebookContentOneCell));
-	// 	notebookManagers[0].contentManager = mockContentManager.object;
-
-	// 	// Given I have a session that fails to start
-	// 	mockClientSession.setup(c => c.isInErrorState).returns(() => true);
-	// 	mockClientSession.setup(c => c.errorMessage).returns(() => 'Error');
-	// 	sessionReady.resolve();
-	// 	let sessionFired = false;
-
-	// 	let options: INotebookModelOptions = Object.assign({}, defaultModelOptions, <Partial<INotebookModelOptions>> {
-	// 		factory: mockModelFactory.object
-	// 	});
-	// 	let model = new NotebookModel(options);
-	// 	model.onClientSessionReady((session) => sessionFired = true);
-	// 	await model.requestModelLoad();
-	// 	model.startSession(notebookManagers[0]);
-
-	// 	// Then I expect load to succeed
-	// 	shouldHaveOneCell(model);
-	// 	should(model.clientSession).not.be.undefined();
-	// 	// but on server load completion I expect error state to be set
-	// 	// Note: do not expect serverLoad event to throw even if failed
-	// 	await model.sessionLoadFinished;
-	// 	should(model.inErrorState).be.true();
-	// 	should(sessionFired).be.false();
-	// });
-=======
 	test('Should throw if model load fails', async function (): Promise<void> {
 		// Given a call to get Contents fails
 		let error = new Error('File not found');
@@ -328,7 +260,6 @@
 		assert.equal(model.inErrorState, false);
 		assert.equal(sessionFired, false);
 	});
->>>>>>> 7ecb6b44
 
 	test('Should not be in error state if client session initialization succeeds', async function (): Promise<void> {
 		let mockContentManager = TypeMoq.Mock.ofType(NotebookEditorContentManager);
